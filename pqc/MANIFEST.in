include LICENSE
<<<<<<< HEAD
include README.rst
include SW_Content_Register_spsdk_pqc.txt
include requirements*
=======
include README.md
include SW_Content_Register_spsdk_pqc.txt
>>>>>>> b6285c5d

recursive-include ref *
recursive-include tests *
recursive-exclude * __pycache__
recursive-exclude * *.py[co]
<<<<<<< HEAD
recursive-exclude .github *

recursive-include docs *.rst conf.py Makefile make.bat *.jpg *.png *.gif
=======
recursive-exclude .github *
>>>>>>> b6285c5d
<|MERGE_RESOLUTION|>--- conflicted
+++ resolved
@@ -1,21 +1,9 @@
 include LICENSE
-<<<<<<< HEAD
-include README.rst
-include SW_Content_Register_spsdk_pqc.txt
-include requirements*
-=======
 include README.md
 include SW_Content_Register_spsdk_pqc.txt
->>>>>>> b6285c5d
 
 recursive-include ref *
 recursive-include tests *
 recursive-exclude * __pycache__
 recursive-exclude * *.py[co]
-<<<<<<< HEAD
-recursive-exclude .github *
-
-recursive-include docs *.rst conf.py Makefile make.bat *.jpg *.png *.gif
-=======
-recursive-exclude .github *
->>>>>>> b6285c5d
+recursive-exclude .github *